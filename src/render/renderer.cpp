#include "renderer.h"
#include <algorithm>
#include <algorithm> // std::fill
#include <cmath>
#include <functional>
#include <glm/common.hpp>
#include <glm/gtx/component_wise.hpp>
#include <iostream>
#include <tbb/blocked_range2d.h>
#include <tbb/parallel_for.h>
#include <tuple>

namespace render {

// The renderer is passed a pointer to the volume, gradient volume, camera and an initial renderConfig.
// The camera being pointed to may change each frame (when the user interacts). When the renderConfig
// changes the setConfig function is called with the updated render config. This gives the Renderer an
// opportunity to resize the framebuffer.
Renderer::Renderer(
    const volume::Volume* pVolume,
    const volume::GradientVolume* pGradientVolume,
    const render::RayTraceCamera* pCamera,
    const RenderConfig& initialConfig)
    : m_pVolume(pVolume)
    , m_pGradientVolume(pGradientVolume)
    , m_pCamera(pCamera)
    , m_config(initialConfig)
{
    resizeImage(initialConfig.renderResolution);
}

// Set a new render config if the user changed the settings.
void Renderer::setConfig(const RenderConfig& config)
{
    if (config.renderResolution != m_config.renderResolution)
        resizeImage(config.renderResolution);

    m_config = config;
}

// Resize the framebuffer and fill it with black pixels.
void Renderer::resizeImage(const glm::ivec2& resolution)
{
    m_frameBuffer.resize(size_t(resolution.x) * size_t(resolution.y), glm::vec4(0.0f));
}

// Clear the framebuffer by setting all pixels to black.
void Renderer::resetImage()
{
    std::fill(std::begin(m_frameBuffer), std::end(m_frameBuffer), glm::vec4(0.0f));
}

// Return a VIEW into the framebuffer. This view is merely a reference to the m_frameBuffer member variable.
// This does NOT make a copy of the framebuffer.
gsl::span<const glm::vec4> Renderer::frameBuffer() const
{
    return m_frameBuffer;
}

// Main render function. It computes an image according to the current renderMode.
// Multithreading is enabled in Release/RelWithDebInfo modes. In Debug mode multithreading is disabled to make debugging easier.
void Renderer::render()
{
    resetImage();

<<<<<<< HEAD
    static constexpr float sampleStep = 1.0f;
=======
    //static constexpr float sampleStep =1.0f;
    float sampleStep = m_config.stepSize;
>>>>>>> 96ed570b
    const glm::vec3 planeNormal = -glm::normalize(m_pCamera->forward());
    const glm::vec3 volumeCenter = glm::vec3(m_pVolume->dims()) / 2.0f;
    const Bounds bounds { glm::vec3(0.0f), glm::vec3(m_pVolume->dims() - glm::ivec3(1)) };

    // 0 = sequential (single-core), 1 = TBB (multi-core)
#ifdef NDEBUG
    // If NOT in debug mode then enable parallelism using the TBB library (Intel Threaded Building Blocks).
#define PARALLELISM 1
#else
    // Disable multithreading in debug mode.
#define PARALLELISM 0
#endif

#if PARALLELISM == 0
    // Regular (single threaded) for loops.
    for (int x = 0; x < m_config.renderResolution.x; x++) {
        for (int y = 0; y < m_config.renderResolution.y; y++) {
#else
    // Parallel for loop (in 2 dimensions) that subdivides the screen into tiles.
    const tbb::blocked_range2d<int> screenRange { 0, m_config.renderResolution.y, 0, m_config.renderResolution.x };
        tbb::parallel_for(screenRange, [&](tbb::blocked_range2d<int> localRange) {
        // Loop over the pixels in a tile. This function is called on multiple threads at the same time.
        for (int y = std::begin(localRange.rows()); y != std::end(localRange.rows()); y++) {
            for (int x = std::begin(localRange.cols()); x != std::end(localRange.cols()); x++) {
#endif
            // Compute a ray for the current pixel.
            const glm::vec2 pixelPos = glm::vec2(x, y) / glm::vec2(m_config.renderResolution);
            Ray ray = m_pCamera->generateRay(pixelPos * 2.0f - 1.0f);

            // Compute where the ray enters and exists the volume.
            // If the ray misses the volume then we continue to the next pixel.
            if (!instersectRayVolumeBounds(ray, bounds))
                continue;

            // Get a color for the current pixel according to the current render mode.
            glm::vec4 color {};
            switch (m_config.renderMode) {
            case RenderMode::RenderSlicer: {
                color = traceRaySlice(ray, volumeCenter, planeNormal);
                break;
            }
            case RenderMode::RenderMIP: {
                color = traceRayMIP(ray, sampleStep);
                break;
            }
            case RenderMode::RenderComposite: {
                color = traceRayComposite(ray, sampleStep);
                break;
            }
            case RenderMode::RenderIso: {
                color = traceRayISO(ray, sampleStep);
                break;
            }
            case RenderMode::RenderTF2D: {
                color = traceRayTF2D(ray, sampleStep);
                break;
            }
            };
            // Write the resulting color to the screen.
            fillColor(x, y, color);

#if PARALLELISM == 1
        }
    }
});
#else
            }
        }
#endif
}

// ======= DO NOT MODIFY THIS FUNCTION ========
// This function generates a view alongside a plane perpendicular to the camera through the center of the volume
//  using the slicing technique.
glm::vec4 Renderer::traceRaySlice(const Ray& ray, const glm::vec3& volumeCenter, const glm::vec3& planeNormal) const
{
    const float t = glm::dot(volumeCenter - ray.origin, planeNormal) / glm::dot(ray.direction, planeNormal);
    const glm::vec3 samplePos = ray.origin + ray.direction * t;
    const float val = m_pVolume->getVoxelInterpolate(samplePos);
    return glm::vec4(glm::vec3(std::max(val / m_pVolume->maximum(), 0.0f)), 1.f);
}

// ======= DO NOT MODIFY THIS FUNCTION ========
// Function that implements maximum-intensity-projection (MIP) raycasting.
// It returns the color assigned to a ray/pixel given it's origin, direction and the distances
// at which it enters/exits the volume (ray.tmin & ray.tmax respectively).
// The ray must be sampled with a distance defined by the sampleStep
glm::vec4 Renderer::traceRayMIP(const Ray& ray, float sampleStep) const
{
    float maxVal = 0.0f;

    // Incrementing samplePos directly instead of recomputing it each frame gives a measureable speed-up.
    glm::vec3 samplePos = ray.origin + ray.tmin * ray.direction;
    const glm::vec3 increment = sampleStep * ray.direction;
    for (float t = ray.tmin; t <= ray.tmax; t += sampleStep, samplePos += increment) {
        const float val = m_pVolume->getVoxelInterpolate(samplePos);
        maxVal = std::max(val, maxVal);
    }

    // Normalize the result to a range of [0 to mpVolume->maximum()].
    return glm::vec4(glm::vec3(maxVal) / m_pVolume->maximum(), 1.0f);
}

// ======= TODO: IMPLEMENT ========
// This function should find the position where the ray intersects with the volume's isosurface.
// If volume shading is DISABLED then simply return the isoColor.
// If volume shading is ENABLED then return the phong-shaded color at that location using the local gradient (from m_pGradientVolume).
// Use the camera position (m_pCamera->position()) as the light position.
// Use the bisectionAccuracy function (to be implemented) to get a more precise isosurface location between two steps.
glm::vec4 Renderer::traceRayISO(const Ray& ray, float sampleStep) const
{
    static constexpr glm::vec3 isoColor { 0.8f, 0.8f, 0.2f };

    // Incrementing samplePos directly instead of recomputing it each frame gives a measureable speed-up.
    glm::vec3 samplePos = ray.origin + ray.tmin * ray.direction;
    const glm::vec3 increment = sampleStep * ray.direction;

    for (float t = ray.tmin; t <= ray.tmax; t += sampleStep, samplePos += increment) {

        const float val = m_pVolume->getVoxelInterpolate(samplePos);

        if (val >= m_config.isoValue) {
            // when a high enough Iso value has been found, find the right point in between
            float t_eval = bisectionAccuracy(ray, t -= sampleStep, t, m_config.isoValue);
            samplePos = ray.origin + ray.direction * t_eval;
            // Check if volume shading is enabled, if so compute the reflection color, otherwise, return the isocolor
            if (m_config.volumeShading) {
                return glm::vec4(
                    computePhongShading(
                        isoColor,                                           // Color
                        m_pGradientVolume->getGradientVoxel(samplePos),     // gradient
                        -ray.direction,                                     // light source direction (same as camera)
                        -ray.direction),                                    // camera direction
                    1.0f);
            } else {
                return glm::vec4(isoColor, 1.0f);
            }
        }
    }
    // If no value was above the threshold, return transparent black.
    return glm::vec4(0.0f);
}

// ======= TODO: IMPLEMENT ========
// Given that the iso value lies somewhere between t0 and t1, find a t for which the value
// closely matches the iso value (less than 0.01 difference). Add a limit to the number of
// iterations such that it does not get stuck in degerate cases.
float Renderer::bisectionAccuracy(const Ray& ray, float t0, float t1, float isoValue) const
{
    const float tolerance = 0.01f;
    const int max_iterations = 5; // range decreases to 3,1% of start range (t1 - t0)

    float t_mid(0.0);

    for (int i(0); i < max_iterations; ++i) {

        // estimate t_mid, get closer every step.
        t_mid = (t0 + t1) / 2.0f;
        float t_diff = t_mid - t0;
        const glm::vec3 p_mid = ray.origin + ray.direction * t_mid;
        const float v_mid = m_pVolume->getVoxelInterpolate(p_mid);

        // if v_mid is higher than isoValue, the IsoValue lays in between t0 and t_mid, otherwise in between t_mid and t1
        // If the step size is below 1, there are only 2 voxels, in this case, return the right one.
        if (v_mid >= isoValue) {
            if (t_diff < 1.0f) {
                return t_mid;
            }
            t1 = t_mid;
        } else {
            if (t_diff < 1.0f) {
                return t1;
            }
            t0 = t_mid;
        }

        // if v_mid is very close to the isoValue, return t_mid
        if (abs(v_mid - isoValue) < tolerance) {
            return t_mid;
        }
    }
    // if it has been tried more than the max_iter, return t_mid, is will be close to the actual value.
    return t_mid;
}

// ======= TODO: IMPLEMENT ========
// In this function, implement 1D transfer function raycasting.
// Use getTFValue to compute the color for a given volume value according to the 1D transfer function.
glm::vec4 Renderer::traceRayComposite(const Ray& ray, float sampleStep) const
{
    glm::vec3 samplePos = ray.origin + ray.tmin * ray.direction;
    const glm::vec3 increment = sampleStep * ray.direction;

    glm::vec3 ct(0.0f);
    float at = 0.0f;

    // for each step, interpolate the intensity and compute the color and opacity accordingly.
    for (float t = ray.tmin; t <= ray.tmax; t += sampleStep, samplePos += increment) {

        const float intensityVal = m_pVolume->getVoxelInterpolate(samplePos);

        const glm::vec4 volumeValue = getTFValue(intensityVal);

        glm::vec3 ci;
        // if volume shading is on, update the color based on the gradient.
        if (m_config.volumeShading) {
            ci = computePhongShading(
                glm::vec3(volumeValue.r, volumeValue.g, volumeValue.b), // Color
                m_pGradientVolume->getGradientVoxel(samplePos),         // gradient
                -ray.direction,                                         // Light source is at the camera position.
                -ray.direction);                                        // camera direction
        } else {
            ci = glm::vec3( volumeValue.r, volumeValue.g, volumeValue.b );
        }
 
        float ai = volumeValue.a;
        
        ci *= ai;

        ct += (1 - at) * ci;
        at = at + (1 - at) * ai;

        // if the total opacity is close to 1, the remaining voxel do not matter.
        if (at >= 0.99f) {
            break;
        }
    }

    return glm::vec4(ct, at);
}

// ======= TODO: IMPLEMENT ========
// In this function, implement 2D transfer function raycasting.
// Use the getTF2DOpacity function that you implemented to compute the opacity according to the 2D transfer function.
glm::vec4 Renderer::traceRayTF2D(const Ray& ray, float sampleStep) const
{
    glm::vec3 samplePos = ray.origin + ray.tmin * ray.direction;
    const glm::vec3 increment = sampleStep * ray.direction;
    const glm::vec4 color = m_config.TF2DColor;


    glm::vec3 composite_color(0.0f);
    float composite_opacity = 0.0f;
    float max_gradient = 0.0f;
    for (float t = ray.tmin; t <= ray.tmax; t += sampleStep, samplePos += increment) {

        //Determine the intensity and gradient of this voxel
        const float intensityVal = m_pVolume->getVoxelInterpolate(samplePos);
        const volume::GradientVoxel& gradient = m_pGradientVolume->getGradientVoxel(samplePos);
        const float gradientMag = gradient.magnitude;

        if (gradientMag > max_gradient) {
            max_gradient = gradientMag;
        }

        //Get the opacity and color of this voxel
        const float opacity = getTF2DOpacity(intensityVal, gradientMag);

        if (opacity != 0.0f) {
            glm::vec3 ci;
            if (m_config.volumeShading) {
                ci = computePhongShading(
                    glm::vec3(color.r, color.g, color.b), // Color
                    gradient, // gradient
                    //glm::normalize(m_pCamera->position() - samplePos),  // Light source
                    glm::normalize(-ray.direction), // is the same as above, but quicker
                    glm::normalize(-ray.direction)); // camera direction
            } else {
                ci = glm::vec3(color.r, color.g, color.b);
            }

            ci = ci * opacity;

            //Composite the color value and opacity of previous voxels with this voxel
            composite_color = composite_color + (1 - opacity) * ci;
            composite_opacity = composite_opacity + (1 - composite_opacity) * opacity;
        }

    }
    //const glm::vec4 color = m_config.TF2DColor;
    //glm::vec3 colorRBG(color.r, color.b, color.g);

    if (composite_opacity == 0.0f) {
        composite_color = glm::vec3(0.0f, 0.0f, 0.0f);
    }

    glm::vec4 returnVal(composite_color, composite_opacity);
    //glm::vec4 returnVal(composite_color, 1.0f);

    return returnVal;
}

// ======= TODO: IMPLEMENT ========
// Compute Phong Shading given the voxel color (material color), the gradient, the light vector and view vector.
// You can find out more about the Phong shading model at:
// https://en.wikipedia.org/wiki/Phong_reflection_model
//
// Use the given color for the ambient/specular/diffuse (you are allowed to scale these constants by a scalar value).
// You are free to choose any specular power that you'd like.
glm::vec3 Renderer::computePhongShading(const glm::vec3& color, const volume::GradientVoxel& gradient, const glm::vec3& L, const glm::vec3& V)
{

    // define the constants
    const float ka(0.1f), kd(0.7f), ks(0.2f);
    const int alpha(10);

    // if the normal vector is clos to 0, the normal vector can be disregarded, in this case only ambient reflection is used.
    if (gradient.magnitude < 0.001) {
        return ka * color;
    }
    const glm::vec3 N = glm::dot(gradient.dir, L) < 0 ? glm::normalize(-gradient.dir) : glm::normalize(gradient.dir);
    // Get the normalized normal vector (gradient) from voxel
    //const glm::vec3 N = glm::normalize(gradient.dir);

    // compute reflection ray, and determine collinearity between reflection ray and viewer ray for specular reflection
    const glm::vec3 R = 2.0f * glm::dot(N, L) * N - L;
    const float VR = pow(glm::dot(V, R), alpha);
    
    glm::vec3 Itotal = 
        ka * color +                    // Ambient reflection
        kd * glm::dot(L, N) * color +   // Diffuse reflection
        ks * VR * color;                // specular reflection

    //return the sum of the ambient, diffuse and specular reflection.
    return Itotal;
}

// ======= DO NOT MODIFY THIS FUNCTION ========
// Looks up the color+opacity corresponding to the given volume value from the 1D tranfer function LUT (m_config.tfColorMap).
// The value will initially range from (m_config.tfColorMapIndexStart) to (m_config.tfColorMapIndexStart + m_config.tfColorMapIndexRange) .
glm::vec4 Renderer::getTFValue(float val) const
{
    // Map value from [m_config.tfColorMapIndexStart, m_config.tfColorMapIndexStart + m_config.tfColorMapIndexRange) to [0, 1) .
    const float range01 = (val - m_config.tfColorMapIndexStart) / m_config.tfColorMapIndexRange;
    const size_t i = std::min(static_cast<size_t>(range01 * static_cast<float>(m_config.tfColorMap.size())), m_config.tfColorMap.size()-1);
    return m_config.tfColorMap[i];
}

// ======= TODO: IMPLEMENT ========
// This function should return an opacity value for the given intensity and gradient according to the 2D transfer function.
// Calculate whether the values are within the radius/intensity triangle defined in the 2D transfer function widget.
// If so: return a tent weighting as described in the assignment
// Otherwise: return 0.0f
//
// The 2D transfer function settings can be accessed through m_config.TF2DIntensity and m_config.TF2DRadius.
float  Renderer::getTF2DOpacity(float intensity, float gradientMagnitude) const
{
    //If the intensity is clearly outside the 2D TF then just return imidiatly
    if (intensity < (m_config.TF2DIntensity - m_config.TF2DRadius)) {
        return 0.0f;
    }
    if (intensity > (m_config.TF2DIntensity + m_config.TF2DRadius)) {
        return 0.0f;
    }

    //Point 1 = (m_config.TF2DIntensity, 0)
    //Point 2 = (m_config.TF2DIntensity - m_config.TF2DRadius, 1)
    //Point 3 = (m_config.TF2DIntensity + m_config.TF2DRadius, 1)

    //Define the point that is defined on the 2D TF by this voxel.
    glm::vec2 target_point(intensity, gradientMagnitude);

    //Define the 3 points of the triangle that define the 2D TF.
    glm::vec2 p1(m_config.TF2DIntensity, 0.0f);
    glm::vec2 p2(m_config.TF2DIntensity - m_config.TF2DRadius, m_pGradientVolume->maxMagnitude());
    glm::vec2 p3(m_config.TF2DIntensity + m_config.TF2DRadius, m_pGradientVolume->maxMagnitude());

    //Define the matrix's that are created by the different points
    glm::mat2x2 mt2(target_point, p2);
    glm::mat2x2 mt3(target_point, p3);

    glm::mat2x2 m12(p1, p2);
    glm::mat2x2 m13(p1, p3);
    glm::mat2x2 m23(p2, p3);

    const float dt2 = glm::determinant(mt2);
    const float dt3 = glm::determinant(mt3);

    const float d12 = glm::determinant(m12);
    const float d13 = glm::determinant(m13);
    const float d23 = glm::determinant(m23);


    //To determine if the point lies inside the triangle we check if the convex hull contains 3 or 4 points.
    //If the convex hull contains 4 points the point lies outside the triangle.
    //If the convex hull contains 3 points the point lies inside the triangle.
    //Here is a definition of how this works:
    //https://mathworld.wolfram.com/TriangleInterior.html
    const float a = ((dt3 - d13) / d23);
    const float b = -1 * ((dt2 - d12) / d23);

    if ((a > 0) && (b > 0)) {
        if ((a + b) > 0) {

            float intDifferance = abs(m_config.TF2DIntensity - intensity);
            float normalizedDifferance = intDifferance / m_config.TF2DRadius;

            float intValue = 1 - normalizedDifferance;

            return intValue;
        }
    }
    return 0.0f;
}

// This function computes if a ray intersects with the axis-aligned bounding box around the volume.
// If the ray intersects then tmin/tmax are set to the distance at which the ray hits/exists the
// volume and true is returned. If the ray misses the volume the the function returns false.
//
// If you are interested you can learn about it at.
// https://www.scratchapixel.com/lessons/3d-basic-rendering/minimal-ray-tracer-rendering-simple-shapes/ray-box-intersection
bool Renderer::instersectRayVolumeBounds(Ray& ray, const Bounds& bounds) const
{
    const glm::vec3 invDir = 1.0f / ray.direction;
    const glm::bvec3 sign = glm::lessThan(invDir, glm::vec3(0.0f));

    float tmin = (bounds.lowerUpper[sign[0]].x - ray.origin.x) * invDir.x;
    float tmax = (bounds.lowerUpper[!sign[0]].x - ray.origin.x) * invDir.x;
    const float tymin = (bounds.lowerUpper[sign[1]].y - ray.origin.y) * invDir.y;
    const float tymax = (bounds.lowerUpper[!sign[1]].y - ray.origin.y) * invDir.y;

    if ((tmin > tymax) || (tymin > tmax))
        return false;
    tmin = std::max(tmin, tymin);
    tmax = std::min(tmax, tymax);

    const float tzmin = (bounds.lowerUpper[sign[2]].z - ray.origin.z) * invDir.z;
    const float tzmax = (bounds.lowerUpper[!sign[2]].z - ray.origin.z) * invDir.z;

    if ((tmin > tzmax) || (tzmin > tmax))
        return false;

    ray.tmin = std::max(tmin, tzmin);
    ray.tmax = std::min(tmax, tzmax);
    return true;
}

// This function inserts a color into the framebuffer at position x,y
void Renderer::fillColor(int x, int y, const glm::vec4& color)
{
    const size_t index = static_cast<size_t>(m_config.renderResolution.x * y + x);
    m_frameBuffer[index] = color;
}
}<|MERGE_RESOLUTION|>--- conflicted
+++ resolved
@@ -63,12 +63,8 @@
 {
     resetImage();
 
-<<<<<<< HEAD
-    static constexpr float sampleStep = 1.0f;
-=======
     //static constexpr float sampleStep =1.0f;
     float sampleStep = m_config.stepSize;
->>>>>>> 96ed570b
     const glm::vec3 planeNormal = -glm::normalize(m_pCamera->forward());
     const glm::vec3 volumeCenter = glm::vec3(m_pVolume->dims()) / 2.0f;
     const Bounds bounds { glm::vec3(0.0f), glm::vec3(m_pVolume->dims() - glm::ivec3(1)) };
